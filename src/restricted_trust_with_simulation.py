--- conflicted
+++ resolved
@@ -43,14 +43,9 @@
             strategy_elicitation_prompt = custom_prompt
         else:
             strategy_elicitation_prompt = self.get_strategy_elicitation_prompt()
-<<<<<<< HEAD
         raw_response = self.model.generate([{"role": "user", "content": strategy_elicitation_prompt}])
         response = parse_json(raw_response)
         strategy_list = self.strategies + ['simulate'] if isinstance(self, SimulatorAgent) else self.strategies
-=======
-        response = parse_json(self.model.generate([{"role": "user", "content": strategy_elicitation_prompt}]))
-        strategy_list = self.strategies
->>>>>>> cc1da4ab
         try:
             assert len(response.keys()) > 0 and\
                 abs(1 - sum([float(response.get(k, 0.0)) for k in response.keys()])) < 0.01, "Invalid distribution."
@@ -350,11 +345,8 @@
             'p2_strategy': p2_strategy,
             'p1_gain_from_simulating': self.gain_from_simulating(),
             'p2_simulation_strategy': None if p1_choice != 'simulate' else p2_simulation_strategy,
-<<<<<<< HEAD
+            'p1_simulation_error': None if p1_choice != 'simulate' else self.simulation_error(p2_strategy, p2_simulation_strategy),
             'p2_simulation_prompt': None if p1_choice != 'simulate' or self.simulation_type != 'simulate_via_prompting' else p2_simulation_prompt
-=======
-            'p1_simulation_error': None if p1_choice != 'simulate' else self.simulation_error(p2_strategy, p2_simulation_strategy)
->>>>>>> cc1da4ab
         })
 
     def simulate_rounds(self, num_rounds: int):
@@ -601,11 +593,8 @@
             "p1_payoff",
             "p2_payoff",
             "p1_gain_from_simulating",
-<<<<<<< HEAD
+            "p1_simulation_error",
             "p2_simulation_prompt",
-=======
-            "p1_simulation_error"
->>>>>>> cc1da4ab
         ]
         
         # Add P1 strategy probability columns
@@ -644,11 +633,8 @@
                 "p1_payoff": round_data["p1_payoff"],
                 "p2_payoff": round_data["p2_payoff"],
                 "p1_gain_from_simulating": round_data["p1_gain_from_simulating"],
-<<<<<<< HEAD
+                "p1_simulation_error": round_data["p1_simulation_error"],
                 "p2_simulation_prompt": round_data.get("p2_simulation_prompt", ""),
-=======
-                "p1_simulation_error": round_data["p1_simulation_error"]
->>>>>>> cc1da4ab
             }
             
             # Add P1 strategy probabilities for this round
